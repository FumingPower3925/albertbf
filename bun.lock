--- conflicted
+++ resolved
@@ -10,13 +10,8 @@
         "marked": "^16.2.1",
       },
       "devDependencies": {
-<<<<<<< HEAD
-        "@cloudflare/workers-types": "^4.20250823.0",
         "wrangler": "^4.33.1",
-=======
         "@cloudflare/workers-types": "^4.20250831.0",
-        "wrangler": "^4.32.0",
->>>>>>> 5b306f27
       },
     },
   },
