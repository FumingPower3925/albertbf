{
  "lockfileVersion": 1,
  "workspaces": {
    "": {
      "name": "liquid-blog",
      "dependencies": {
        "highlight.js": "^11.11.1",
        "hono": "^4.9.6",
        "js-yaml": "^4.1.0",
        "marked": "^16.2.1",
      },
      "devDependencies": {
<<<<<<< HEAD
        "@cloudflare/workers-types": "^4.20250831.0",
        "wrangler": "^4.34.0",
=======
        "@cloudflare/workers-types": "^4.20250906.0",
        "wrangler": "^4.33.1",
>>>>>>> 055a0e2d
      },
    },
  },
  "packages": {
    "@cloudflare/kv-asset-handler": ["@cloudflare/kv-asset-handler@0.4.0", "", { "dependencies": { "mime": "^3.0.0" } }, "sha512-+tv3z+SPp+gqTIcImN9o0hqE9xyfQjI1XD9pL6NuKjua9B1y7mNYv0S9cP+QEbA4ppVgGZEmKOvHX5G5Ei1CVA=="],

    "@cloudflare/unenv-preset": ["@cloudflare/unenv-preset@2.7.2", "", { "peerDependencies": { "unenv": "2.0.0-rc.20", "workerd": "^1.20250828.1" }, "optionalPeers": ["workerd"] }, "sha512-JY7Uf8GhWcbOMDZX8ke2czp9f9TijvJN4CpRBs3+WYN9U7jHpj3XaV+HHm78iHkAwTm/JeBHqyQNhq/PizynRA=="],

    "@cloudflare/workerd-darwin-64": ["@cloudflare/workerd-darwin-64@1.20250902.0", "", { "os": "darwin", "cpu": "x64" }, "sha512-mwC/YEtDUGfnjXdbW5Lya+bgODrpJ5RxxqpaTjtMJycqnjR0RZgVpOqISwGfBHIhseykU3ahPugM5t91XkBKTg=="],

    "@cloudflare/workerd-darwin-arm64": ["@cloudflare/workerd-darwin-arm64@1.20250902.0", "", { "os": "darwin", "cpu": "arm64" }, "sha512-5Wr6a5/ixoXuMPOvbprN8k9HhAHDBh8f7H5V4DN/Xb4ORoGkI9AbC5QPpYV0wa3Ncf+CRSGobdmZNyO24hRccA=="],

    "@cloudflare/workerd-linux-64": ["@cloudflare/workerd-linux-64@1.20250902.0", "", { "os": "linux", "cpu": "x64" }, "sha512-1yJGt56VQBuG01nrhkRGoa1FGz7xQwJTrgewxt/MRRtigZTf84qJQiPQxyM7PQWCLREKa+JS7G8HFqvOwK7kZA=="],

    "@cloudflare/workerd-linux-arm64": ["@cloudflare/workerd-linux-arm64@1.20250902.0", "", { "os": "linux", "cpu": "arm64" }, "sha512-ArDodWzfo0BVqMQGUgaOGV5Mzf8wEMUX8TJonExpGbYavoVXVDbp2rTLFRJg1vkFGpmw1teCtSoOjSDisFZQMg=="],

    "@cloudflare/workerd-windows-64": ["@cloudflare/workerd-windows-64@1.20250902.0", "", { "os": "win32", "cpu": "x64" }, "sha512-DT/o8ZSkmze1YGI7vgVt4ST+VYGb3tNChiFnOM9Z8YOejqKqbVvATB4gi/xMSnNR9CsKFqH4hHWDDtz+wf4uZg=="],

    "@cloudflare/workers-types": ["@cloudflare/workers-types@4.20250906.0", "", {}, "sha512-CMRTupQpAdNZJrxRGaM2JzxmpWOnzgxcyTGmjAOcosRfi1ZsNUTAZ0kj1dzY+4bPDIdFwvvJL3t91DEpqitOJg=="],

    "@cspotcode/source-map-support": ["@cspotcode/source-map-support@0.8.1", "", { "dependencies": { "@jridgewell/trace-mapping": "0.3.9" } }, "sha512-IchNf6dN4tHoMFIn/7OE8LWZ19Y6q/67Bmf6vnGREv8RSbBVb9LPJxEcnwrcwX6ixSvaiGoomAUvu4YSxXrVgw=="],

    "@emnapi/runtime": ["@emnapi/runtime@1.4.5", "", { "dependencies": { "tslib": "^2.4.0" } }, "sha512-++LApOtY0pEEz1zrd9vy1/zXVaVJJ/EbAF3u0fXIzPJEDtnITsBGbbK0EkM72amhl/R5b+5xx0Y/QhcVOpuulg=="],

    "@esbuild/aix-ppc64": ["@esbuild/aix-ppc64@0.25.4", "", { "os": "aix", "cpu": "ppc64" }, "sha512-1VCICWypeQKhVbE9oW/sJaAmjLxhVqacdkvPLEjwlttjfwENRSClS8EjBz0KzRyFSCPDIkuXW34Je/vk7zdB7Q=="],

    "@esbuild/android-arm": ["@esbuild/android-arm@0.25.4", "", { "os": "android", "cpu": "arm" }, "sha512-QNdQEps7DfFwE3hXiU4BZeOV68HHzYwGd0Nthhd3uCkkEKK7/R6MTgM0P7H7FAs5pU/DIWsviMmEGxEoxIZ+ZQ=="],

    "@esbuild/android-arm64": ["@esbuild/android-arm64@0.25.4", "", { "os": "android", "cpu": "arm64" }, "sha512-bBy69pgfhMGtCnwpC/x5QhfxAz/cBgQ9enbtwjf6V9lnPI/hMyT9iWpR1arm0l3kttTr4L0KSLpKmLp/ilKS9A=="],

    "@esbuild/android-x64": ["@esbuild/android-x64@0.25.4", "", { "os": "android", "cpu": "x64" }, "sha512-TVhdVtQIFuVpIIR282btcGC2oGQoSfZfmBdTip2anCaVYcqWlZXGcdcKIUklfX2wj0JklNYgz39OBqh2cqXvcQ=="],

    "@esbuild/darwin-arm64": ["@esbuild/darwin-arm64@0.25.4", "", { "os": "darwin", "cpu": "arm64" }, "sha512-Y1giCfM4nlHDWEfSckMzeWNdQS31BQGs9/rouw6Ub91tkK79aIMTH3q9xHvzH8d0wDru5Ci0kWB8b3up/nl16g=="],

    "@esbuild/darwin-x64": ["@esbuild/darwin-x64@0.25.4", "", { "os": "darwin", "cpu": "x64" }, "sha512-CJsry8ZGM5VFVeyUYB3cdKpd/H69PYez4eJh1W/t38vzutdjEjtP7hB6eLKBoOdxcAlCtEYHzQ/PJ/oU9I4u0A=="],

    "@esbuild/freebsd-arm64": ["@esbuild/freebsd-arm64@0.25.4", "", { "os": "freebsd", "cpu": "arm64" }, "sha512-yYq+39NlTRzU2XmoPW4l5Ifpl9fqSk0nAJYM/V/WUGPEFfek1epLHJIkTQM6bBs1swApjO5nWgvr843g6TjxuQ=="],

    "@esbuild/freebsd-x64": ["@esbuild/freebsd-x64@0.25.4", "", { "os": "freebsd", "cpu": "x64" }, "sha512-0FgvOJ6UUMflsHSPLzdfDnnBBVoCDtBTVyn/MrWloUNvq/5SFmh13l3dvgRPkDihRxb77Y17MbqbCAa2strMQQ=="],

    "@esbuild/linux-arm": ["@esbuild/linux-arm@0.25.4", "", { "os": "linux", "cpu": "arm" }, "sha512-kro4c0P85GMfFYqW4TWOpvmF8rFShbWGnrLqlzp4X1TNWjRY3JMYUfDCtOxPKOIY8B0WC8HN51hGP4I4hz4AaQ=="],

    "@esbuild/linux-arm64": ["@esbuild/linux-arm64@0.25.4", "", { "os": "linux", "cpu": "arm64" }, "sha512-+89UsQTfXdmjIvZS6nUnOOLoXnkUTB9hR5QAeLrQdzOSWZvNSAXAtcRDHWtqAUtAmv7ZM1WPOOeSxDzzzMogiQ=="],

    "@esbuild/linux-ia32": ["@esbuild/linux-ia32@0.25.4", "", { "os": "linux", "cpu": "ia32" }, "sha512-yTEjoapy8UP3rv8dB0ip3AfMpRbyhSN3+hY8mo/i4QXFeDxmiYbEKp3ZRjBKcOP862Ua4b1PDfwlvbuwY7hIGQ=="],

    "@esbuild/linux-loong64": ["@esbuild/linux-loong64@0.25.4", "", { "os": "linux", "cpu": "none" }, "sha512-NeqqYkrcGzFwi6CGRGNMOjWGGSYOpqwCjS9fvaUlX5s3zwOtn1qwg1s2iE2svBe4Q/YOG1q6875lcAoQK/F4VA=="],

    "@esbuild/linux-mips64el": ["@esbuild/linux-mips64el@0.25.4", "", { "os": "linux", "cpu": "none" }, "sha512-IcvTlF9dtLrfL/M8WgNI/qJYBENP3ekgsHbYUIzEzq5XJzzVEV/fXY9WFPfEEXmu3ck2qJP8LG/p3Q8f7Zc2Xg=="],

    "@esbuild/linux-ppc64": ["@esbuild/linux-ppc64@0.25.4", "", { "os": "linux", "cpu": "ppc64" }, "sha512-HOy0aLTJTVtoTeGZh4HSXaO6M95qu4k5lJcH4gxv56iaycfz1S8GO/5Jh6X4Y1YiI0h7cRyLi+HixMR+88swag=="],

    "@esbuild/linux-riscv64": ["@esbuild/linux-riscv64@0.25.4", "", { "os": "linux", "cpu": "none" }, "sha512-i8JUDAufpz9jOzo4yIShCTcXzS07vEgWzyX3NH2G7LEFVgrLEhjwL3ajFE4fZI3I4ZgiM7JH3GQ7ReObROvSUA=="],

    "@esbuild/linux-s390x": ["@esbuild/linux-s390x@0.25.4", "", { "os": "linux", "cpu": "s390x" }, "sha512-jFnu+6UbLlzIjPQpWCNh5QtrcNfMLjgIavnwPQAfoGx4q17ocOU9MsQ2QVvFxwQoWpZT8DvTLooTvmOQXkO51g=="],

    "@esbuild/linux-x64": ["@esbuild/linux-x64@0.25.4", "", { "os": "linux", "cpu": "x64" }, "sha512-6e0cvXwzOnVWJHq+mskP8DNSrKBr1bULBvnFLpc1KY+d+irZSgZ02TGse5FsafKS5jg2e4pbvK6TPXaF/A6+CA=="],

    "@esbuild/netbsd-arm64": ["@esbuild/netbsd-arm64@0.25.4", "", { "os": "none", "cpu": "arm64" }, "sha512-vUnkBYxZW4hL/ie91hSqaSNjulOnYXE1VSLusnvHg2u3jewJBz3YzB9+oCw8DABeVqZGg94t9tyZFoHma8gWZQ=="],

    "@esbuild/netbsd-x64": ["@esbuild/netbsd-x64@0.25.4", "", { "os": "none", "cpu": "x64" }, "sha512-XAg8pIQn5CzhOB8odIcAm42QsOfa98SBeKUdo4xa8OvX8LbMZqEtgeWE9P/Wxt7MlG2QqvjGths+nq48TrUiKw=="],

    "@esbuild/openbsd-arm64": ["@esbuild/openbsd-arm64@0.25.4", "", { "os": "openbsd", "cpu": "arm64" }, "sha512-Ct2WcFEANlFDtp1nVAXSNBPDxyU+j7+tId//iHXU2f/lN5AmO4zLyhDcpR5Cz1r08mVxzt3Jpyt4PmXQ1O6+7A=="],

    "@esbuild/openbsd-x64": ["@esbuild/openbsd-x64@0.25.4", "", { "os": "openbsd", "cpu": "x64" }, "sha512-xAGGhyOQ9Otm1Xu8NT1ifGLnA6M3sJxZ6ixylb+vIUVzvvd6GOALpwQrYrtlPouMqd/vSbgehz6HaVk4+7Afhw=="],

    "@esbuild/sunos-x64": ["@esbuild/sunos-x64@0.25.4", "", { "os": "sunos", "cpu": "x64" }, "sha512-Mw+tzy4pp6wZEK0+Lwr76pWLjrtjmJyUB23tHKqEDP74R3q95luY/bXqXZeYl4NYlvwOqoRKlInQialgCKy67Q=="],

    "@esbuild/win32-arm64": ["@esbuild/win32-arm64@0.25.4", "", { "os": "win32", "cpu": "arm64" }, "sha512-AVUP428VQTSddguz9dO9ngb+E5aScyg7nOeJDrF1HPYu555gmza3bDGMPhmVXL8svDSoqPCsCPjb265yG/kLKQ=="],

    "@esbuild/win32-ia32": ["@esbuild/win32-ia32@0.25.4", "", { "os": "win32", "cpu": "ia32" }, "sha512-i1sW+1i+oWvQzSgfRcxxG2k4I9n3O9NRqy8U+uugaT2Dy7kLO9Y7wI72haOahxceMX8hZAzgGou1FhndRldxRg=="],

    "@esbuild/win32-x64": ["@esbuild/win32-x64@0.25.4", "", { "os": "win32", "cpu": "x64" }, "sha512-nOT2vZNw6hJ+z43oP1SPea/G/6AbN6X+bGNhNuq8NtRHy4wsMhw765IKLNmnjek7GvjWBYQ8Q5VBoYTFg9y1UQ=="],

    "@img/sharp-darwin-arm64": ["@img/sharp-darwin-arm64@0.33.5", "", { "optionalDependencies": { "@img/sharp-libvips-darwin-arm64": "1.0.4" }, "os": "darwin", "cpu": "arm64" }, "sha512-UT4p+iz/2H4twwAoLCqfA9UH5pI6DggwKEGuaPy7nCVQ8ZsiY5PIcrRvD1DzuY3qYL07NtIQcWnBSY/heikIFQ=="],

    "@img/sharp-darwin-x64": ["@img/sharp-darwin-x64@0.33.5", "", { "optionalDependencies": { "@img/sharp-libvips-darwin-x64": "1.0.4" }, "os": "darwin", "cpu": "x64" }, "sha512-fyHac4jIc1ANYGRDxtiqelIbdWkIuQaI84Mv45KvGRRxSAa7o7d1ZKAOBaYbnepLC1WqxfpimdeWfvqqSGwR2Q=="],

    "@img/sharp-libvips-darwin-arm64": ["@img/sharp-libvips-darwin-arm64@1.0.4", "", { "os": "darwin", "cpu": "arm64" }, "sha512-XblONe153h0O2zuFfTAbQYAX2JhYmDHeWikp1LM9Hul9gVPjFY427k6dFEcOL72O01QxQsWi761svJ/ev9xEDg=="],

    "@img/sharp-libvips-darwin-x64": ["@img/sharp-libvips-darwin-x64@1.0.4", "", { "os": "darwin", "cpu": "x64" }, "sha512-xnGR8YuZYfJGmWPvmlunFaWJsb9T/AO2ykoP3Fz/0X5XV2aoYBPkX6xqCQvUTKKiLddarLaxpzNe+b1hjeWHAQ=="],

    "@img/sharp-libvips-linux-arm": ["@img/sharp-libvips-linux-arm@1.0.5", "", { "os": "linux", "cpu": "arm" }, "sha512-gvcC4ACAOPRNATg/ov8/MnbxFDJqf/pDePbBnuBDcjsI8PssmjoKMAz4LtLaVi+OnSb5FK/yIOamqDwGmXW32g=="],

    "@img/sharp-libvips-linux-arm64": ["@img/sharp-libvips-linux-arm64@1.0.4", "", { "os": "linux", "cpu": "arm64" }, "sha512-9B+taZ8DlyyqzZQnoeIvDVR/2F4EbMepXMc/NdVbkzsJbzkUjhXv/70GQJ7tdLA4YJgNP25zukcxpX2/SueNrA=="],

    "@img/sharp-libvips-linux-s390x": ["@img/sharp-libvips-linux-s390x@1.0.4", "", { "os": "linux", "cpu": "s390x" }, "sha512-u7Wz6ntiSSgGSGcjZ55im6uvTrOxSIS8/dgoVMoiGE9I6JAfU50yH5BoDlYA1tcuGS7g/QNtetJnxA6QEsCVTA=="],

    "@img/sharp-libvips-linux-x64": ["@img/sharp-libvips-linux-x64@1.0.4", "", { "os": "linux", "cpu": "x64" }, "sha512-MmWmQ3iPFZr0Iev+BAgVMb3ZyC4KeFc3jFxnNbEPas60e1cIfevbtuyf9nDGIzOaW9PdnDciJm+wFFaTlj5xYw=="],

    "@img/sharp-libvips-linuxmusl-arm64": ["@img/sharp-libvips-linuxmusl-arm64@1.0.4", "", { "os": "linux", "cpu": "arm64" }, "sha512-9Ti+BbTYDcsbp4wfYib8Ctm1ilkugkA/uscUn6UXK1ldpC1JjiXbLfFZtRlBhjPZ5o1NCLiDbg8fhUPKStHoTA=="],

    "@img/sharp-libvips-linuxmusl-x64": ["@img/sharp-libvips-linuxmusl-x64@1.0.4", "", { "os": "linux", "cpu": "x64" }, "sha512-viYN1KX9m+/hGkJtvYYp+CCLgnJXwiQB39damAO7WMdKWlIhmYTfHjwSbQeUK/20vY154mwezd9HflVFM1wVSw=="],

    "@img/sharp-linux-arm": ["@img/sharp-linux-arm@0.33.5", "", { "optionalDependencies": { "@img/sharp-libvips-linux-arm": "1.0.5" }, "os": "linux", "cpu": "arm" }, "sha512-JTS1eldqZbJxjvKaAkxhZmBqPRGmxgu+qFKSInv8moZ2AmT5Yib3EQ1c6gp493HvrvV8QgdOXdyaIBrhvFhBMQ=="],

    "@img/sharp-linux-arm64": ["@img/sharp-linux-arm64@0.33.5", "", { "optionalDependencies": { "@img/sharp-libvips-linux-arm64": "1.0.4" }, "os": "linux", "cpu": "arm64" }, "sha512-JMVv+AMRyGOHtO1RFBiJy/MBsgz0x4AWrT6QoEVVTyh1E39TrCUpTRI7mx9VksGX4awWASxqCYLCV4wBZHAYxA=="],

    "@img/sharp-linux-s390x": ["@img/sharp-linux-s390x@0.33.5", "", { "optionalDependencies": { "@img/sharp-libvips-linux-s390x": "1.0.4" }, "os": "linux", "cpu": "s390x" }, "sha512-y/5PCd+mP4CA/sPDKl2961b+C9d+vPAveS33s6Z3zfASk2j5upL6fXVPZi7ztePZ5CuH+1kW8JtvxgbuXHRa4Q=="],

    "@img/sharp-linux-x64": ["@img/sharp-linux-x64@0.33.5", "", { "optionalDependencies": { "@img/sharp-libvips-linux-x64": "1.0.4" }, "os": "linux", "cpu": "x64" }, "sha512-opC+Ok5pRNAzuvq1AG0ar+1owsu842/Ab+4qvU879ippJBHvyY5n2mxF1izXqkPYlGuP/M556uh53jRLJmzTWA=="],

    "@img/sharp-linuxmusl-arm64": ["@img/sharp-linuxmusl-arm64@0.33.5", "", { "optionalDependencies": { "@img/sharp-libvips-linuxmusl-arm64": "1.0.4" }, "os": "linux", "cpu": "arm64" }, "sha512-XrHMZwGQGvJg2V/oRSUfSAfjfPxO+4DkiRh6p2AFjLQztWUuY/o8Mq0eMQVIY7HJ1CDQUJlxGGZRw1a5bqmd1g=="],

    "@img/sharp-linuxmusl-x64": ["@img/sharp-linuxmusl-x64@0.33.5", "", { "optionalDependencies": { "@img/sharp-libvips-linuxmusl-x64": "1.0.4" }, "os": "linux", "cpu": "x64" }, "sha512-WT+d/cgqKkkKySYmqoZ8y3pxx7lx9vVejxW/W4DOFMYVSkErR+w7mf2u8m/y4+xHe7yY9DAXQMWQhpnMuFfScw=="],

    "@img/sharp-wasm32": ["@img/sharp-wasm32@0.33.5", "", { "dependencies": { "@emnapi/runtime": "^1.2.0" }, "cpu": "none" }, "sha512-ykUW4LVGaMcU9lu9thv85CbRMAwfeadCJHRsg2GmeRa/cJxsVY9Rbd57JcMxBkKHag5U/x7TSBpScF4U8ElVzg=="],

    "@img/sharp-win32-ia32": ["@img/sharp-win32-ia32@0.33.5", "", { "os": "win32", "cpu": "ia32" }, "sha512-T36PblLaTwuVJ/zw/LaH0PdZkRz5rd3SmMHX8GSmR7vtNSP5Z6bQkExdSK7xGWyxLw4sUknBuugTelgw2faBbQ=="],

    "@img/sharp-win32-x64": ["@img/sharp-win32-x64@0.33.5", "", { "os": "win32", "cpu": "x64" }, "sha512-MpY/o8/8kj+EcnxwvrP4aTJSWw/aZ7JIGR4aBeZkZw5B7/Jn+tY9/VNwtcoGmdT7GfggGIU4kygOMSbYnOrAbg=="],

    "@jridgewell/resolve-uri": ["@jridgewell/resolve-uri@3.1.2", "", {}, "sha512-bRISgCIjP20/tbWSPWMEi54QVPRZExkuD9lJL+UIxUKtwVJA8wW1Trb1jMs1RFXo1CBTNZ/5hpC9QvmKWdopKw=="],

    "@jridgewell/sourcemap-codec": ["@jridgewell/sourcemap-codec@1.5.4", "", {}, "sha512-VT2+G1VQs/9oz078bLrYbecdZKs912zQlkelYpuf+SXF+QvZDYJlbx/LSx+meSAwdDFnF8FVXW92AVjjkVmgFw=="],

    "@jridgewell/trace-mapping": ["@jridgewell/trace-mapping@0.3.9", "", { "dependencies": { "@jridgewell/resolve-uri": "^3.0.3", "@jridgewell/sourcemap-codec": "^1.4.10" } }, "sha512-3Belt6tdc8bPgAtbcmdtNJlirVoTmEb5e2gC94PnkwEW9jI6CAHUeoG85tjWP5WquqfavoMtMwiG4P926ZKKuQ=="],

    "@poppinss/colors": ["@poppinss/colors@4.1.5", "", { "dependencies": { "kleur": "^4.1.5" } }, "sha512-FvdDqtcRCtz6hThExcFOgW0cWX+xwSMWcRuQe5ZEb2m7cVQOAVZOIMt+/v9RxGiD9/OY16qJBXK4CVKWAPalBw=="],

    "@poppinss/dumper": ["@poppinss/dumper@0.6.4", "", { "dependencies": { "@poppinss/colors": "^4.1.5", "@sindresorhus/is": "^7.0.2", "supports-color": "^10.0.0" } }, "sha512-iG0TIdqv8xJ3Lt9O8DrPRxw1MRLjNpoqiSGU03P/wNLP/s0ra0udPJ1J2Tx5M0J3H/cVyEgpbn8xUKRY9j59kQ=="],

    "@poppinss/exception": ["@poppinss/exception@1.2.2", "", {}, "sha512-m7bpKCD4QMlFCjA/nKTs23fuvoVFoA83brRKmObCUNmi/9tVu8Ve3w4YQAnJu4q3Tjf5fr685HYIC/IA2zHRSg=="],

    "@sindresorhus/is": ["@sindresorhus/is@7.0.2", "", {}, "sha512-d9xRovfKNz1SKieM0qJdO+PQonjnnIfSNWfHYnBSJ9hkjm0ZPw6HlxscDXYstp3z+7V2GOFHc+J0CYrYTjqCJw=="],

    "@speed-highlight/core": ["@speed-highlight/core@1.2.7", "", {}, "sha512-0dxmVj4gxg3Jg879kvFS/msl4s9F3T9UXC1InxgOf7t5NvcPD97u/WTA5vL/IxWHMn7qSxBozqrnnE2wvl1m8g=="],

    "acorn": ["acorn@8.14.0", "", { "bin": { "acorn": "bin/acorn" } }, "sha512-cl669nCJTZBsL97OF4kUQm5g5hC2uihk0NxY3WENAC0TYdILVkAyHymAntgxGkl7K+t0cXIrH5siy5S4XkFycA=="],

    "acorn-walk": ["acorn-walk@8.3.2", "", {}, "sha512-cjkyv4OtNCIeqhHrfS81QWXoCBPExR/J62oyEqepVw8WaQeSqpW2uhuLPh1m9eWhDuOo/jUXVTlifvesOWp/4A=="],

    "argparse": ["argparse@2.0.1", "", {}, "sha512-8+9WqebbFzpX9OR+Wa6O29asIogeRMzcGtAINdpMHHyAg10f05aSFVBbcEqGf/PXw1EjAZ+q2/bEBg3DvurK3Q=="],

    "blake3-wasm": ["blake3-wasm@2.1.5", "", {}, "sha512-F1+K8EbfOZE49dtoPtmxUQrpXaBIl3ICvasLh+nJta0xkz+9kF/7uet9fLnwKqhDrmj6g+6K3Tw9yQPUg2ka5g=="],

    "color": ["color@4.2.3", "", { "dependencies": { "color-convert": "^2.0.1", "color-string": "^1.9.0" } }, "sha512-1rXeuUUiGGrykh+CeBdu5Ie7OJwinCgQY0bc7GCRxy5xVHy+moaqkpL/jqQq0MtQOeYcrqEz4abc5f0KtU7W4A=="],

    "color-convert": ["color-convert@2.0.1", "", { "dependencies": { "color-name": "~1.1.4" } }, "sha512-RRECPsj7iu/xb5oKYcsFHSppFNnsj/52OVTRKb4zP5onXwVF3zVmmToNcOfGC+CRDpfK/U584fMg38ZHCaElKQ=="],

    "color-name": ["color-name@1.1.4", "", {}, "sha512-dOy+3AuW3a2wNbZHIuMZpTcgjGuLU/uBL/ubcZF9OXbDo8ff4O8yVp5Bf0efS8uEoYo5q4Fx7dY9OgQGXgAsQA=="],

    "color-string": ["color-string@1.9.1", "", { "dependencies": { "color-name": "^1.0.0", "simple-swizzle": "^0.2.2" } }, "sha512-shrVawQFojnZv6xM40anx4CkoDP+fZsw/ZerEMsW/pyzsRbElpsL/DBVW7q3ExxwusdNXI3lXpuhEZkzs8p5Eg=="],

    "cookie": ["cookie@1.0.2", "", {}, "sha512-9Kr/j4O16ISv8zBBhJoi4bXOYNTkFLOqSL3UDB0njXxCXNezjeyVrJyGOWtgfs/q2km1gwBcfH8q1yEGoMYunA=="],

    "defu": ["defu@6.1.4", "", {}, "sha512-mEQCMmwJu317oSz8CwdIOdwf3xMif1ttiM8LTufzc3g6kR+9Pe236twL8j3IYT1F7GfRgGcW6MWxzZjLIkuHIg=="],

    "detect-libc": ["detect-libc@2.0.4", "", {}, "sha512-3UDv+G9CsCKO1WKMGw9fwq/SWJYbI0c5Y7LU1AXYoDdbhE2AHQ6N6Nb34sG8Fj7T5APy8qXDCKuuIHd1BR0tVA=="],

    "error-stack-parser-es": ["error-stack-parser-es@1.0.5", "", {}, "sha512-5qucVt2XcuGMcEGgWI7i+yZpmpByQ8J1lHhcL7PwqCwu9FPP3VUXzT4ltHe5i2z9dePwEHcDVOAfSnHsOlCXRA=="],

    "esbuild": ["esbuild@0.25.4", "", { "optionalDependencies": { "@esbuild/aix-ppc64": "0.25.4", "@esbuild/android-arm": "0.25.4", "@esbuild/android-arm64": "0.25.4", "@esbuild/android-x64": "0.25.4", "@esbuild/darwin-arm64": "0.25.4", "@esbuild/darwin-x64": "0.25.4", "@esbuild/freebsd-arm64": "0.25.4", "@esbuild/freebsd-x64": "0.25.4", "@esbuild/linux-arm": "0.25.4", "@esbuild/linux-arm64": "0.25.4", "@esbuild/linux-ia32": "0.25.4", "@esbuild/linux-loong64": "0.25.4", "@esbuild/linux-mips64el": "0.25.4", "@esbuild/linux-ppc64": "0.25.4", "@esbuild/linux-riscv64": "0.25.4", "@esbuild/linux-s390x": "0.25.4", "@esbuild/linux-x64": "0.25.4", "@esbuild/netbsd-arm64": "0.25.4", "@esbuild/netbsd-x64": "0.25.4", "@esbuild/openbsd-arm64": "0.25.4", "@esbuild/openbsd-x64": "0.25.4", "@esbuild/sunos-x64": "0.25.4", "@esbuild/win32-arm64": "0.25.4", "@esbuild/win32-ia32": "0.25.4", "@esbuild/win32-x64": "0.25.4" }, "bin": { "esbuild": "bin/esbuild" } }, "sha512-8pgjLUcUjcgDg+2Q4NYXnPbo/vncAY4UmyaCm0jZevERqCHZIaWwdJHkf8XQtu4AxSKCdvrUbT0XUr1IdZzI8Q=="],

    "exit-hook": ["exit-hook@2.2.1", "", {}, "sha512-eNTPlAD67BmP31LDINZ3U7HSF8l57TxOY2PmBJ1shpCvpnxBF93mWCE8YHBnXs8qiUZJc9WDcWIeC3a2HIAMfw=="],

    "exsolve": ["exsolve@1.0.7", "", {}, "sha512-VO5fQUzZtI6C+vx4w/4BWJpg3s/5l+6pRQEHzFRM8WFi4XffSP1Z+4qi7GbjWbvRQEbdIco5mIMq+zX4rPuLrw=="],

    "fsevents": ["fsevents@2.3.3", "", { "os": "darwin" }, "sha512-5xoDfX+fL7faATnagmWPpbFtwh/R77WmMMqqHGS65C3vvB0YHrgF+B1YmZ3441tMj5n63k0212XNoJwzlhffQw=="],

    "glob-to-regexp": ["glob-to-regexp@0.4.1", "", {}, "sha512-lkX1HJXwyMcprw/5YUZc2s7DrpAiHB21/V+E1rHUrVNokkvB6bqMzT0VfV6/86ZNabt1k14YOIaT7nDvOX3Iiw=="],

    "highlight.js": ["highlight.js@11.11.1", "", {}, "sha512-Xwwo44whKBVCYoliBQwaPvtd/2tYFkRQtXDWj1nackaV2JPXx3L0+Jvd8/qCJ2p+ML0/XVkJ2q+Mr+UVdpJK5w=="],

    "hono": ["hono@4.9.6", "", {}, "sha512-doVjXhSFvYZ7y0dNokjwwSahcrAfdz+/BCLvAMa/vHLzjj8+CFyV5xteThGUsKdkaasgN+gF2mUxao+SGLpUeA=="],

    "is-arrayish": ["is-arrayish@0.3.2", "", {}, "sha512-eVRqCvVlZbuw3GrM63ovNSNAeA1K16kaR/LRY/92w0zxQ5/1YzwblUX652i4Xs9RwAGjW9d9y6X88t8OaAJfWQ=="],

    "js-yaml": ["js-yaml@4.1.0", "", { "dependencies": { "argparse": "^2.0.1" }, "bin": { "js-yaml": "bin/js-yaml.js" } }, "sha512-wpxZs9NoxZaJESJGIZTyDEaYpl0FKSA+FB9aJiyemKhMwkxQg63h4T1KJgUGHpTqPDNRcmmYLugrRjJlBtWvRA=="],

    "kleur": ["kleur@4.1.5", "", {}, "sha512-o+NO+8WrRiQEE4/7nwRJhN1HWpVmJm511pBHUxPLtp0BUISzlBplORYSmTclCnJvQq2tKu/sgl3xVpkc7ZWuQQ=="],

    "marked": ["marked@16.2.1", "", { "bin": { "marked": "bin/marked.js" } }, "sha512-r3UrXED9lMlHF97jJByry90cwrZBBvZmjG1L68oYfuPMW+uDTnuMbyJDymCWwbTE+f+3LhpNDKfpR3a3saFyjA=="],

    "mime": ["mime@3.0.0", "", { "bin": { "mime": "cli.js" } }, "sha512-jSCU7/VB1loIWBZe14aEYHU/+1UMEHoaO7qxCOVJOw9GgH72VAWppxNcjU+x9a2k3GSIBXNKxXQFqRvvZ7vr3A=="],

    "miniflare": ["miniflare@4.20250902.0", "", { "dependencies": { "@cspotcode/source-map-support": "0.8.1", "acorn": "8.14.0", "acorn-walk": "8.3.2", "exit-hook": "2.2.1", "glob-to-regexp": "0.4.1", "sharp": "^0.33.5", "stoppable": "1.1.0", "undici": "^7.10.0", "workerd": "1.20250902.0", "ws": "8.18.0", "youch": "4.1.0-beta.10", "zod": "3.22.3" }, "bin": { "miniflare": "bootstrap.js" } }, "sha512-QHjI17yVDxDXsjDvX6GNRySx2uYsQJyiZ2MRBAsA0CFpAI2BcHd4oz0FIjbqgpZK+4Fhm7OKht/AfBNCd234Zg=="],

    "ohash": ["ohash@2.0.11", "", {}, "sha512-RdR9FQrFwNBNXAr4GixM8YaRZRJ5PUWbKYbE5eOsrwAjJW0q2REGcf79oYPsLyskQCZG1PLN+S/K1V00joZAoQ=="],

    "path-to-regexp": ["path-to-regexp@6.3.0", "", {}, "sha512-Yhpw4T9C6hPpgPeA28us07OJeqZ5EzQTkbfwuhsUg0c237RomFoETJgmp2sa3F/41gfLE6G5cqcYwznmeEeOlQ=="],

    "pathe": ["pathe@2.0.3", "", {}, "sha512-WUjGcAqP1gQacoQe+OBJsFA7Ld4DyXuUIjZ5cc75cLHvJ7dtNsTugphxIADwspS+AraAUePCKrSVtPLFj/F88w=="],

    "semver": ["semver@7.7.2", "", { "bin": { "semver": "bin/semver.js" } }, "sha512-RF0Fw+rO5AMf9MAyaRXI4AV0Ulj5lMHqVxxdSgiVbixSCXoEmmX/jk0CuJw4+3SqroYO9VoUh+HcuJivvtJemA=="],

    "sharp": ["sharp@0.33.5", "", { "dependencies": { "color": "^4.2.3", "detect-libc": "^2.0.3", "semver": "^7.6.3" }, "optionalDependencies": { "@img/sharp-darwin-arm64": "0.33.5", "@img/sharp-darwin-x64": "0.33.5", "@img/sharp-libvips-darwin-arm64": "1.0.4", "@img/sharp-libvips-darwin-x64": "1.0.4", "@img/sharp-libvips-linux-arm": "1.0.5", "@img/sharp-libvips-linux-arm64": "1.0.4", "@img/sharp-libvips-linux-s390x": "1.0.4", "@img/sharp-libvips-linux-x64": "1.0.4", "@img/sharp-libvips-linuxmusl-arm64": "1.0.4", "@img/sharp-libvips-linuxmusl-x64": "1.0.4", "@img/sharp-linux-arm": "0.33.5", "@img/sharp-linux-arm64": "0.33.5", "@img/sharp-linux-s390x": "0.33.5", "@img/sharp-linux-x64": "0.33.5", "@img/sharp-linuxmusl-arm64": "0.33.5", "@img/sharp-linuxmusl-x64": "0.33.5", "@img/sharp-wasm32": "0.33.5", "@img/sharp-win32-ia32": "0.33.5", "@img/sharp-win32-x64": "0.33.5" } }, "sha512-haPVm1EkS9pgvHrQ/F3Xy+hgcuMV0Wm9vfIBSiwZ05k+xgb0PkBQpGsAA/oWdDobNaZTH5ppvHtzCFbnSEwHVw=="],

    "simple-swizzle": ["simple-swizzle@0.2.2", "", { "dependencies": { "is-arrayish": "^0.3.1" } }, "sha512-JA//kQgZtbuY83m+xT+tXJkmJncGMTFT+C+g2h2R9uxkYIrE2yy9sgmcLhCnw57/WSD+Eh3J97FPEDFnbXnDUg=="],

    "stoppable": ["stoppable@1.1.0", "", {}, "sha512-KXDYZ9dszj6bzvnEMRYvxgeTHU74QBFL54XKtP3nyMuJ81CFYtABZ3bAzL2EdFUaEwJOBOgENyFj3R7oTzDyyw=="],

    "supports-color": ["supports-color@10.0.0", "", {}, "sha512-HRVVSbCCMbj7/kdWF9Q+bbckjBHLtHMEoJWlkmYzzdwhYMkjkOwubLM6t7NbWKjgKamGDrWL1++KrjUO1t9oAQ=="],

    "tslib": ["tslib@2.8.1", "", {}, "sha512-oJFu94HQb+KVduSUQL7wnpmqnfmLsOA/nAh6b6EH0wCEoK0/mPeXU6c3wKDV83MkOuHPRHtSXKKU99IBazS/2w=="],

    "ufo": ["ufo@1.6.1", "", {}, "sha512-9a4/uxlTWJ4+a5i0ooc1rU7C7YOw3wT+UGqdeNNHWnOF9qcMBgLRS+4IYUqbczewFx4mLEig6gawh7X6mFlEkA=="],

    "undici": ["undici@7.12.0", "", {}, "sha512-GrKEsc3ughskmGA9jevVlIOPMiiAHJ4OFUtaAH+NhfTUSiZ1wMPIQqQvAJUrJspFXJt3EBWgpAeoHEDVT1IBug=="],

    "unenv": ["unenv@2.0.0-rc.20", "", { "dependencies": { "defu": "^6.1.4", "exsolve": "^1.0.7", "ohash": "^2.0.11", "pathe": "^2.0.3", "ufo": "^1.6.1" } }, "sha512-8tn4tAl9vD5nWoggAAPz28vf0FY8+pQAayhU94qD+ZkIbVKCBAH/E1MWEEmhb9Whn5EgouYVfBJB20RsTLRDdg=="],

    "workerd": ["workerd@1.20250902.0", "", { "optionalDependencies": { "@cloudflare/workerd-darwin-64": "1.20250902.0", "@cloudflare/workerd-darwin-arm64": "1.20250902.0", "@cloudflare/workerd-linux-64": "1.20250902.0", "@cloudflare/workerd-linux-arm64": "1.20250902.0", "@cloudflare/workerd-windows-64": "1.20250902.0" }, "bin": { "workerd": "bin/workerd" } }, "sha512-rM+8ARYoy9gWJNPW89ERWyjbp7+m1hu6PFbehiP8FW9Hm5kNVo71lXFrkCP2HSsTP1OLfIU/IwanYOijJ0mQDw=="],

    "wrangler": ["wrangler@4.34.0", "", { "dependencies": { "@cloudflare/kv-asset-handler": "0.4.0", "@cloudflare/unenv-preset": "2.7.2", "blake3-wasm": "2.1.5", "esbuild": "0.25.4", "miniflare": "4.20250902.0", "path-to-regexp": "6.3.0", "unenv": "2.0.0-rc.20", "workerd": "1.20250902.0" }, "optionalDependencies": { "fsevents": "~2.3.2" }, "peerDependencies": { "@cloudflare/workers-types": "^4.20250902.0" }, "optionalPeers": ["@cloudflare/workers-types"], "bin": { "wrangler": "bin/wrangler.js", "wrangler2": "bin/wrangler.js" } }, "sha512-iU+T8klWX6M/oN9y2PG8HrekoHwlBs/7wNMouyRToCJGn5EFtVl98a1fxxPCgkuUNZ2sKLrCyx/TlhgilIlqpQ=="],

    "ws": ["ws@8.18.0", "", { "peerDependencies": { "bufferutil": "^4.0.1", "utf-8-validate": ">=5.0.2" }, "optionalPeers": ["bufferutil", "utf-8-validate"] }, "sha512-8VbfWfHLbbwu3+N6OKsOMpBdT4kXPDDB9cJk2bJ6mh9ucxdlnNvH1e+roYkKmN9Nxw2yjz7VzeO9oOz2zJ04Pw=="],

    "youch": ["youch@4.1.0-beta.10", "", { "dependencies": { "@poppinss/colors": "^4.1.5", "@poppinss/dumper": "^0.6.4", "@speed-highlight/core": "^1.2.7", "cookie": "^1.0.2", "youch-core": "^0.3.3" } }, "sha512-rLfVLB4FgQneDr0dv1oddCVZmKjcJ6yX6mS4pU82Mq/Dt9a3cLZQ62pDBL4AUO+uVrCvtWz3ZFUL2HFAFJ/BXQ=="],

    "youch-core": ["youch-core@0.3.3", "", { "dependencies": { "@poppinss/exception": "^1.2.2", "error-stack-parser-es": "^1.0.5" } }, "sha512-ho7XuGjLaJ2hWHoK8yFnsUGy2Y5uDpqSTq1FkHLK4/oqKtyUU1AFbOOxY4IpC9f0fTLjwYbslUz0Po5BpD1wrA=="],

    "zod": ["zod@3.22.3", "", {}, "sha512-EjIevzuJRiRPbVH4mGc8nApb/lVLKVpmUhAaR5R5doKGfAnGJ6Gr3CViAVjP+4FWSxCsybeWQdcgCtbX+7oZug=="],
  }
}<|MERGE_RESOLUTION|>--- conflicted
+++ resolved
@@ -10,13 +10,8 @@
         "marked": "^16.2.1",
       },
       "devDependencies": {
-<<<<<<< HEAD
-        "@cloudflare/workers-types": "^4.20250831.0",
         "wrangler": "^4.34.0",
-=======
         "@cloudflare/workers-types": "^4.20250906.0",
-        "wrangler": "^4.33.1",
->>>>>>> 055a0e2d
       },
     },
   },
