--- conflicted
+++ resolved
@@ -10,13 +10,8 @@
         "marked": "^16.1.2",
       },
       "devDependencies": {
-<<<<<<< HEAD
-        "@cloudflare/workers-types": "^4.20250803.0",
         "wrangler": "^4.29.1",
-=======
         "@cloudflare/workers-types": "^4.20250813.0",
-        "wrangler": "^4.28.1",
->>>>>>> 894d7173
       },
     },
   },
@@ -221,11 +216,7 @@
 
     "workerd": ["workerd@1.20250813.0", "", { "optionalDependencies": { "@cloudflare/workerd-darwin-64": "1.20250813.0", "@cloudflare/workerd-darwin-arm64": "1.20250813.0", "@cloudflare/workerd-linux-64": "1.20250813.0", "@cloudflare/workerd-linux-arm64": "1.20250813.0", "@cloudflare/workerd-windows-64": "1.20250813.0" }, "bin": { "workerd": "bin/workerd" } }, "sha512-bDlPGSnb/KESpGFE57cDjgP8mEKDM4WBTd/uGJBsQYCB6Aokk1eK3ivtHoxFx3MfJNo3v6/hJy6KK1b6rw1gvg=="],
 
-<<<<<<< HEAD
     "wrangler": ["wrangler@4.29.1", "", { "dependencies": { "@cloudflare/kv-asset-handler": "0.4.0", "@cloudflare/unenv-preset": "2.6.1", "blake3-wasm": "2.1.5", "esbuild": "0.25.4", "miniflare": "4.20250813.0", "path-to-regexp": "6.3.0", "unenv": "2.0.0-rc.19", "workerd": "1.20250813.0" }, "optionalDependencies": { "fsevents": "~2.3.2" }, "peerDependencies": { "@cloudflare/workers-types": "^4.20250813.0" }, "optionalPeers": ["@cloudflare/workers-types"], "bin": { "wrangler": "bin/wrangler.js", "wrangler2": "bin/wrangler.js" } }, "sha512-PAGFQ6SS3fbpu0wrc4zO9wHYKWqIo7KmoAe66LGS3QdP3318O+dF1jL4d/kwNaj9Gh7HYQeGnTjeihqnhp9YWQ=="],
-=======
-    "wrangler": ["wrangler@4.28.1", "", { "dependencies": { "@cloudflare/kv-asset-handler": "0.4.0", "@cloudflare/unenv-preset": "2.6.0", "blake3-wasm": "2.1.5", "esbuild": "0.25.4", "miniflare": "4.20250803.0", "path-to-regexp": "6.3.0", "unenv": "2.0.0-rc.19", "workerd": "1.20250803.0" }, "optionalDependencies": { "fsevents": "~2.3.2" }, "peerDependencies": { "@cloudflare/workers-types": "^4.20250803.0" }, "optionalPeers": ["@cloudflare/workers-types"], "bin": { "wrangler": "bin/wrangler.js", "wrangler2": "bin/wrangler.js" } }, "sha512-B1w6XS3o1q1Icyx1CyirY5GNyYhucd63Jqml/EYSbB5dgv0VT8ir7L8IkCdbICEa4yYTETIgvTTZqffM6tBulA=="],
->>>>>>> 894d7173
 
     "ws": ["ws@8.18.0", "", { "peerDependencies": { "bufferutil": "^4.0.1", "utf-8-validate": ">=5.0.2" }, "optionalPeers": ["bufferutil", "utf-8-validate"] }, "sha512-8VbfWfHLbbwu3+N6OKsOMpBdT4kXPDDB9cJk2bJ6mh9ucxdlnNvH1e+roYkKmN9Nxw2yjz7VzeO9oOz2zJ04Pw=="],
 
