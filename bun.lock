--- conflicted
+++ resolved
@@ -10,13 +10,8 @@
         "marked": "^17.0.0",
       },
       "devDependencies": {
-<<<<<<< HEAD
-        "@cloudflare/workers-types": "^4.20251014.0",
         "wrangler": "^4.46.0",
-=======
-        "@cloudflare/workers-types": "^4.20251109.0",
-        "wrangler": "^4.45.3",
->>>>>>> 2a10f945
+        "@cloudflare/workers-types": "^4.20251109.0"
       },
     },
   },
