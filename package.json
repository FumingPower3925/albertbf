--- conflicted
+++ resolved
@@ -16,13 +16,8 @@
     "highlight.js": "^11.11.1"
   },
   "devDependencies": {
-<<<<<<< HEAD
-    "@cloudflare/workers-types": "^4.20250803.0",
     "wrangler": "^4.29.1"
-=======
     "@cloudflare/workers-types": "^4.20250813.0",
-    "wrangler": "^4.28.1"
->>>>>>> 894d7173
   },
   "engines": {
     "bun": ">=1.0.0"
