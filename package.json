{
  "name": "albertbf-blog",
  "version": "1.0.0",
  "description": "My minimalist personal technical blog",
  "main": "src/index.ts",
  "scripts": {
    "build": "bun run build.js",
    "dev": "wrangler dev --env development",
    "deploy": "bun run build && wrangler deploy",
    "preview": "wrangler dev --local"
  },
  "dependencies": {
    "hono": "^4.9.6",
    "marked": "^16.2.1",
    "js-yaml": "^4.1.0",
    "highlight.js": "^11.11.1"
  },
  "devDependencies": {
<<<<<<< HEAD
    "wrangler": "^4.34.0",
    "@cloudflare/workers-types": "^4.20250831.0"
=======
    "wrangler": "^4.33.1",
    "@cloudflare/workers-types": "^4.20250906.0"
>>>>>>> 055a0e2d
  },
  "engines": {
    "bun": ">=1.0.0"
  }
}<|MERGE_RESOLUTION|>--- conflicted
+++ resolved
@@ -16,13 +16,8 @@
     "highlight.js": "^11.11.1"
   },
   "devDependencies": {
-<<<<<<< HEAD
     "wrangler": "^4.34.0",
-    "@cloudflare/workers-types": "^4.20250831.0"
-=======
-    "wrangler": "^4.33.1",
     "@cloudflare/workers-types": "^4.20250906.0"
->>>>>>> 055a0e2d
   },
   "engines": {
     "bun": ">=1.0.0"
