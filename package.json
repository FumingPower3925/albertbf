{
  "name": "albertbf-blog",
  "version": "1.0.0",
  "description": "My minimalist personal technical blog",
  "main": "src/index.ts",
  "scripts": {
    "build": "bun run build.js",
    "dev": "wrangler dev --env development",
    "deploy": "bun run build && wrangler deploy",
    "preview": "wrangler dev --local"
  },
  "dependencies": {
<<<<<<< HEAD
    "hono": "^4.9.5",
    "marked": "^16.2.0",
=======
    "hono": "^4.9.4",
    "marked": "^16.2.1",
>>>>>>> 5b306f27
    "js-yaml": "^4.1.0",
    "highlight.js": "^11.11.1"
  },
  "devDependencies": {
    "wrangler": "^4.32.0",
    "@cloudflare/workers-types": "^4.20250831.0"
  },
  "engines": {
    "bun": ">=1.0.0"
  }
}<|MERGE_RESOLUTION|>--- conflicted
+++ resolved
@@ -10,13 +10,8 @@
     "preview": "wrangler dev --local"
   },
   "dependencies": {
-<<<<<<< HEAD
     "hono": "^4.9.5",
-    "marked": "^16.2.0",
-=======
-    "hono": "^4.9.4",
     "marked": "^16.2.1",
->>>>>>> 5b306f27
     "js-yaml": "^4.1.0",
     "highlight.js": "^11.11.1"
   },
