{
  "name": "albertbf-blog",
  "version": "1.0.0",
  "description": "My minimalist personal technical blog",
  "main": "src/index.ts",
  "scripts": {
    "build": "bun run build.js",
    "dev": "wrangler dev --env development",
    "deploy": "bun run build && wrangler deploy",
    "preview": "wrangler dev --local"
  },
  "dependencies": {
    "hono": "^4.9.4",
    "marked": "^16.2.1",
    "js-yaml": "^4.1.0",
    "highlight.js": "^11.11.1"
  },
  "devDependencies": {
<<<<<<< HEAD
    "wrangler": "^4.33.1",
    "@cloudflare/workers-types": "^4.20250823.0"
=======
    "wrangler": "^4.32.0",
    "@cloudflare/workers-types": "^4.20250831.0"
>>>>>>> 5b306f27
  },
  "engines": {
    "bun": ">=1.0.0"
  }
}<|MERGE_RESOLUTION|>--- conflicted
+++ resolved
@@ -16,13 +16,8 @@
     "highlight.js": "^11.11.1"
   },
   "devDependencies": {
-<<<<<<< HEAD
     "wrangler": "^4.33.1",
-    "@cloudflare/workers-types": "^4.20250823.0"
-=======
-    "wrangler": "^4.32.0",
     "@cloudflare/workers-types": "^4.20250831.0"
->>>>>>> 5b306f27
   },
   "engines": {
     "bun": ">=1.0.0"
